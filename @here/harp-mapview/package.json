--- conflicted
+++ resolved
@@ -32,7 +32,6 @@
     },
     "license": "Apache-2.0",
     "dependencies": {
-<<<<<<< HEAD
         "@here/harp-datasource-protocol": "^0.11.0-alpha.0",
         "@here/harp-fetch": "^0.4.0-alpha.0",
         "@here/harp-geometry": "^0.11.0-alpha.0",
@@ -42,18 +41,7 @@
         "@here/harp-materials": "^0.11.0-alpha.0",
         "@here/harp-text-canvas": "^0.11.0-alpha.0",
         "@here/harp-utils": "^0.11.0-alpha.0",
-=======
-        "@here/harp-datasource-protocol": "^0.10.0",
-        "@here/harp-fetch": "^0.3.6",
-        "@here/harp-geometry": "^0.10.0",
-        "@here/harp-geoutils": "^0.10.0",
-        "@here/harp-lines": "^0.10.0",
-        "@here/harp-lrucache": "^0.10.0",
-        "@here/harp-materials": "^0.10.0",
-        "@here/harp-text-canvas": "^0.10.0",
-        "@here/harp-transfer-manager": "^0.2.6",
-        "@here/harp-utils": "^0.10.0",
->>>>>>> af48c1b2
+        "@here/harp-transfer-manager": "^0.3.0-alpha.0",
         "rbush": "^3.0.1"
     },
     "devDependencies": {
